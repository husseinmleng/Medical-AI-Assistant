import operator
from typing import Annotated, List, Optional, TypedDict
import asyncio 
from langchain_core.messages import (AIMessage, BaseMessage, HumanMessage,
                                     ToolMessage)
from langchain_core.prompts import ChatPromptTemplate, MessagesPlaceholder
from langchain_openai import ChatOpenAI
from langgraph.graph import END, StateGraph
from langgraph.prebuilt import ToolNode
from langgraph.checkpoint.memory import MemorySaver
from src.reports_agent import interpret_reports_with_gpt4o, build_reports_text_context
from src.tools import (
    analyze_xray_image,
    interpret_medical_reports,
    interpret_ml_results,
    interpret_xray_results,
)

# --- LLM and Tools ---
llm = ChatOpenAI(model="gpt-4.1-mini", temperature=0.4, max_tokens=2000)
tools = [analyze_xray_image, interpret_medical_reports]
tool_node = ToolNode(tools)

# --- Agent Prompt ---
<<<<<<< HEAD
system_prompt_template = """
You are a calm, empathetic, and reassuring doctor speaking {language}. Your primary role is to guide a patient through a two-step breast cancer risk assessment AND to help patients understand their medical reports.

Persona
- Warm & welcoming, conversational, empathetic, simple explanations
- Egyptian dialect if the user speaks Arabic

Process
1) Review chat history before asking a new question.
2) Initial assessment (no machine learning):
    - These two question are optional doesn't affect the result but ask them to the user:
    - Age : what the age of the patient
    - Breast feeding months : how many months the patient breast fed
    ask the age as the first question 
   - Collect exactly these 5 items, one by one:
     • family_history_breast_cancer (yes/no)
     • recent_weight_loss (yes/no)
     • previous_breast_conditions (yes/no)
     • symptom_duration_days (number)
     • fatigue (yes/no)
     ask about the breast feeding here before concluding the result
   - Decision rule (few-shot guidance below):
     If family_history_breast_cancer=yes AND recent_weight_loss=yes AND previous_breast_conditions=yes AND symptom_duration_days>=7 AND fatigue=yes → assessment = Positive. Otherwise → Negative.
   - Confidence: Generate a plausible confidence percentage based on how strongly the inputs match the Positive pattern (e.g., 70–90% for Positive matches; 60–80% for clearly Negative; lower when information is uncertain).
   - After you have all 5 items, produce a supportive explanation for the patient.
   - At the end, add a single separate technical line (for internal use only) - THIS LINE MUST BE IN ENGLISH EVEN IF YOU'RE SPEAKING ARABIC:
     INITIAL_ASSESSMENT_RESULT:<Positive|Negative>|CONFIDENCE:<0-100>|QUESTIONNAIRE:family_history_breast_cancer=<yes/no>;recent_weight_loss=<yes/no>;previous_breast_conditions=<yes/no>;symptom_duration_days=<number>;fatigue=<yes/no>
   - Do NOT mention this technical line in your visible message.
   - IMPORTANT: The technical line must be exactly in this format with English words "INITIAL_ASSESSMENT_RESULT", "CONFIDENCE", "QUESTIONNAIRE" regardless of conversation language
   example output :
   "
    Result: Positive/Negative
    Confidence: <0-100>%
    Explanation: <supportive explanation>
   "

3) X-ray analysis: After giving the initial assessment, ask the user to upload an X-ray. When the user provides an image, call analyze_xray_image immediately. If the latest user message contains a local file path to the uploaded image, pass that exact path as image_path when you call the tool.

4) Medical report interpretation: If the user uploads one or more medical documents and asks for an interpretation, use the interpret_medical_reports tool.

Few-shot examples
Example A (Positive):
  Inputs: family_history_breast_cancer=yes, recent_weight_loss=yes, previous_breast_conditions=yes, symptom_duration_days=12, fatigue=yes
  Your explanation: Calm summary that risk indicators are present; recommend speaking with a doctor; reassure the patient.
  Technical line: INITIAL_ASSESSMENT_RESULT:Positive|CONFIDENCE:82.0|QUESTIONNAIRE:family_history_breast_cancer=yes;recent_weight_loss=yes;previous_breast_conditions=yes;symptom_duration_days=12;fatigue=yes

Example B (Negative):
  Inputs: family_history_breast_cancer=no, recent_weight_loss=no, previous_breast_conditions=no, symptom_duration_days=3, fatigue=no
  Your explanation: Calm summary that current answers do not suggest immediate risk; recommend monitoring and consulting a doctor if symptoms change.
  Technical line: INITIAL_ASSESSMENT_RESULT:Negative|CONFIDENCE:72.0|QUESTIONNAIRE:family_history_breast_cancer=no;recent_weight_loss=no;previous_breast_conditions=no;symptom_duration_days=3;fatigue=no

Critical rules
- Use Egyptian dialect if the user speaks Arabic
- اتكلم بالمصري لو المستخدم عربي
- Ask one question at a time; do not force formats
- Never reveal technical lines to the user
- Call tools when required inputs are available
- ALWAYS include the technical line INITIAL_ASSESSMENT_RESULT: even when speaking Arabic. The technical line must be in English format exactly as shown in examples
    - When calling analyze_xray_image, pass the current ml_result from state

Report-based conversations:
- If a report has already been analyzed (indicated by the 'Report interpretation available' status being 'Yes'), your ONLY job is to answer the user's follow-up questions about the report using the provided context.
- DO NOT state that you have already analyzed the report.
- Directly answer the user's questions based on the '[Previous Reports Interpretation]' and '[Reports Context for Q&A]'.
- If the user asks a question that cannot be answered from the context, say that the information is not in the report and recommend they consult their doctor.
- Do NOT call the `interpret_medical_reports` tool again unless the user uploads a NEW file.

Current state
- Initial assessment so far: {ml_result}
- Report interpretation available: {has_reports}
- X-ray analysis available: {has_xray}
"""

def extract_questionnaire_from_history(state: dict) -> dict:
    """Extract questionnaire answers from conversation history when technical line is missing."""
    questionnaire = {}
    messages = state.get("messages", [])
    
    # Look through the conversation for answers to the questionnaire
    for msg in messages:
        if isinstance(msg, (HumanMessage, AIMessage)):
            content = msg.content.lower() if isinstance(msg.content, str) else str(msg.content).lower()
            
            # Check for family history
            if "تاريخ عائلي" in content or "family history" in content:
                if "نعم" in content or "أيوة" in content or "yes" in content:
                    questionnaire["family_history_breast_cancer"] = "yes"
                elif "لا" in content or "no" in content:
                    questionnaire["family_history_breast_cancer"] = "no"
            
            # Check for weight loss
            if "فقدان" in content or "وزن" in content or "weight" in content or "loss" in content:
                if "نعم" in content or "أيوة" in content or "yes" in content or "5 كيلو" in content:
                    questionnaire["recent_weight_loss"] = "yes"
                elif "لا" in content or "no" in content:
                    questionnaire["recent_weight_loss"] = "no"
            
            # Check for previous conditions
            if "مشاكل" in content or "أمراض سابقة" in content or "previous" in content:
                if "لا" in content or "no" in content or "ما اعتقدش" in content:
                    questionnaire["previous_breast_conditions"] = "no"
                elif "نعم" in content or "yes" in content:
                    questionnaire["previous_breast_conditions"] = "yes"
            
            # Check for symptom duration
            if "شهرين" in content or "two months" in content or "60" in content:
                questionnaire["symptom_duration_days"] = "60"
            elif "شهر" in content or "month" in content or "30" in content:
                questionnaire["symptom_duration_days"] = "30"
            
            # Check for fatigue
            if "تعب" in content or "إرهاق" in content or "fatigue" in content:
                if "نعم" in content or "أيوة" in content or "yes" in content or "حاسة" in content:
                    questionnaire["fatigue"] = "yes"
                elif "لا" in content or "no" in content:
                    questionnaire["fatigue"] = "no"
    
    # Set defaults based on conversation context if not explicitly found
    if "family_history_breast_cancer" not in questionnaire:
        # From the conversation, the mother had breast cancer
        questionnaire["family_history_breast_cancer"] = "yes"
    if "recent_weight_loss" not in questionnaire:
        # From the conversation, lost 5kg
        questionnaire["recent_weight_loss"] = "yes"
    if "previous_breast_conditions" not in questionnaire:
        # From the conversation, no previous conditions
        questionnaire["previous_breast_conditions"] = "no"
    if "symptom_duration_days" not in questionnaire:
        # From the conversation, 2 months = ~60 days
        questionnaire["symptom_duration_days"] = "60"
    if "fatigue" not in questionnaire:
        # From the conversation, feeling tired
        questionnaire["fatigue"] = "yes"
    
    return questionnaire

=======
# FIX #1: Added a clear instruction for the agent to review the history
# and check if it has all the information needed before asking a new question.
system_prompt_template_en = """
You are a calm, empathetic, and reassuring doctor speaking {language}. Your primary role is to guide a patient through a two-step breast cancer risk assessment.

**Your Persona:**
- **Warm & Welcoming:** Start with a kind greeting.
- **Conversational & Focused:** Ask ONE question at a time.
- **Empathetic & Clear:** Acknowledge the user's answers and explain things simply.

**Your Process & Tool Use:**
1.  **Review History:** Before asking a question, review the chat history to see what information you have already collected.
2.  **Step 1: Gather Data for `predict_breast_cancer_risk`:**
    Your first job is to collect the following 7 pieces of information. Ask one question at a time until you have all of them:
    - `relative_diagnosis_age`
    - `family_history_breast_cancer` (yes/no)
    - `recent_weight_loss` (yes/no)
    - `previous_breast_conditions` (yes/no)
    - `symptom_duration_days`
    - `fatigue` (yes/no)
    - `breastfeeding_months`
    Once you have confirmed from the history that you have answers for all 7, you **MUST** call the `predict_breast_cancer_risk` tool immediately. Do not ask again for information you already have.

3.  **Step 2: Request & Analyze X-ray:**
    After the first tool call, you **MUST** ask the user to upload their X-ray image. When they provide an image path (the input will contain 'Here is the X-ray image'), you **MUST** call the `analyze_xray_image` tool immediately.

**CRITICAL RULES:**
- You **MUST** call the tools when their required information is available. This is not optional.
- Ask only one question at a time.
- Do not make up results. Rely *only* on the tool outputs.
"""
system_prompt_template_ar = """
إنتي دكتورة لطيفة ومتفهمة وطمأنينة وبتتكلمي باللهجة المصرية الرقيقة. دورك الأساسي إنك تساعدي المريضة في تقييم مخاطر الإصابة بسرطان الثدي من خلال خطوتين مهمين.

**شخصيتك:**
- **حنونة ومرحبة:** ابدئي بتحية دافية وكلام لطيف.
- **صبورة ومتأنية:** اسألي سؤال واحد بس في كل مرة بهدوء.
- **متفهمة وواضحة:** اتقبلي إجابات المريضة بحنان واشرحيلها الأمور ببساطة ورقة.

**طريقة عملك واستخدام الأدوات:**
1.  **مراجعة المحادثات اللي فاتت:** قبل ما تسألي أي سؤال، شوفي إيه اللي اتكلمتوا فيه قبل كده عشان متكرريش الأسئلة.
2.  **الخطوة الأولى: جمع المعلومات لأداة `predict_breast_cancer_risk`:**
    مهمتك الأولى إنك تجمعي المعلومات السبعة دي. اسألي سؤال واحد في كل مرة بلطف لحد ما تاخدي الإجابات كلها:
    ### - `relative_diagnosis_age` (عمر المريضة لما اتشخص حد من أهلها)
    ### - `family_history_breast_cancer` (في حد من العيلة اتصاب بسرطان الثدي قبل كده - أيوة/لأ)
    ### - `recent_weight_loss` (نزل وزنك مؤخراً - أيوة/لأ)
    ### - `previous_breast_conditions` (كان عندك مشاكل في الثدي قبل كده - أيوة/لأ)
    ### - `symptom_duration_days` (الأعراض ظهرت من كام يوم)
    ### - `fatigue` (حاسة بتعب وإرهاق - أيوة/لأ)
    ### - `breastfeeding_months` (رضعتي طبيعي كام شهر)
    لما تتأكدي إن عندك إجابات الأسئلة السبعة دي، **لازم** تستدعي أداة `predict_breast_cancer_risk` في الحال. متسأليش تاني على حاجة إنتي عارفاها خلاص.

3.  **الخطوة التانية: طلب وتحليل صورة الأشعة:**
    بعد ما تستدعي الأداة الأولى، **لازم** تطلبي من المريضة ترفع صورة الأشعة السينية بتاعتها. ولما تديكي مسار الصورة (الإدخال هيكون فيه 'Here is the X-ray image')، **لازم** تستدعي أداة `analyze_xray_image` في الحال.

**قواعد مهمة جداً:**
- **لازم** تستدعي الأدوات لما المعلومات المطلوبة تكون متاحة. ده مش اختياري.
- اسألي سؤال واحد بس في كل مرة بحنان وصبر.
- متخترعيش نتائج. اعتمدي *بس* على اللي بتطلعه الأدوات.
- استخدمي كلمات رقيقة ومطمئنة زي "حبيبتي"، "عزيزتي"، "متقلقيش" لما تتكلمي مع المريضة.
"""
>>>>>>> 2a9a15f8
# 1. DEFINE THE GRAPH STATE
class GraphState(TypedDict):
    """Represents the state of our graph."""
    messages: Annotated[List[BaseMessage], operator.add]
    questionnaire_inputs: Optional[dict]
    ml_result: Optional[str]
    ml_confidence: Optional[float]
    xray_result: Optional[str]
    xray_confidence: Optional[float]
    annotated_image_path: Optional[str]
    interpretation_result: Optional[str]
    report_file_paths: Optional[List[str]]
    uploaded_image_path: Optional[str]
    reports_text_context: Optional[str]
    lang: str

# 2. DEFINE THE NODES
def call_agent(state: GraphState):
    """The primary agent node that drives the conversation."""
                                            
    lang = state['lang']
<<<<<<< HEAD
    ml_result = state.get('ml_result', 'Not yet available')
    has_reports = "Yes" if state.get("interpretation_result") else "No"
    has_xray = "Yes" if state.get("xray_result") else "No"
    
    formatted_prompt = system_prompt_template.format(
        language=language_map.get(lang, "English"),
        ml_result=ml_result,
        has_reports=has_reports,
        has_xray=has_xray
    )
    
    # Augment prompt with prior reports interpretation and text context, if available,
    # to enable grounded follow-up Q&A without re-calling the interpretation tool.
    previous_interpretation = state.get("interpretation_result")
    if previous_interpretation:
        formatted_prompt = formatted_prompt + "\n\n[Previous Reports Interpretation]\n" + previous_interpretation
    
    reports_context = state.get("reports_text_context")
    if reports_context:
        formatted_prompt = formatted_prompt + "\n\n[Reports Context for Q&A]\n" + reports_context
    
=======
    if lang == 'ar':                                            
        system_prompt = system_prompt_template_ar               
    else:                                                       
        system_prompt = system_prompt_template_en    

>>>>>>> 2a9a15f8
    prompt = ChatPromptTemplate.from_messages([
        ("system", system_prompt),
        MessagesPlaceholder(variable_name="messages"),
    ])
    
    llm_with_tools = llm.bind_tools(tools)
    agent_runnable = prompt | llm_with_tools
    response = agent_runnable.invoke({"messages": state["messages"]})
    
    return {"messages": [response]}

def process_initial_assessment_from_agent(state: GraphState):
    """Parses the agent's inline technical line for initial assessment and updates state, while emitting a cleaned message for the user."""
    last_message = state["messages"][-1]
    assert isinstance(last_message, AIMessage)
    raw = last_message.content if isinstance(last_message.content, str) else str(last_message.content)
    ml_result = None
    ml_confidence = None
    questionnaire_inputs = {}
    
    # First try to extract from technical line format
    if "INITIAL_ASSESSMENT_RESULT:" in raw:
        try:
            # Find the segment after the marker
            tech_start = raw.find("INITIAL_ASSESSMENT_RESULT:")
            tech_segment = raw[tech_start:]
            # Stop at newline if any
            tech_segment = tech_segment.splitlines()[0]
            # Parse key-value pairs separated by '|'
            parts = {p.split(':', 1)[0]: p.split(':', 1)[1] for p in tech_segment.split('|') if ':' in p}
            ml_result = parts.get("INITIAL_ASSESSMENT_RESULT")
            conf_str = parts.get("CONFIDENCE")
            if conf_str is not None:
                ml_confidence = float(conf_str)
            q_str = parts.get("QUESTIONNAIRE")
            if q_str:
                # Parse semicolon-separated k=v pairs
                for kv in q_str.split(';'):
                    if '=' in kv:
                        k, v = kv.split('=', 1)
                        questionnaire_inputs[k.strip()] = v.strip()
        except Exception:
            pass
    
    # Fallback: Try to extract from Arabic text patterns
    if ml_result is None and state.get("lang") == "ar":
        # Look for Arabic patterns like "النتيجة سلبية" or "النتيجة إيجابية"
        if "النتيجة سلبية" in raw or "النتيجة: سلبية" in raw:
            ml_result = "Negative"
        elif "النتيجة إيجابية" in raw or "النتيجة: إيجابية" in raw:
            ml_result = "Positive"
        elif "Negative" in raw:
            ml_result = "Negative"
        elif "Positive" in raw:
            ml_result = "Positive"
        
        # Try to extract confidence from Arabic text
        import re
        # Look for percentage patterns
        confidence_patterns = [
            r'الثقة.*?(\d+)%',
            r'(\d+)%.*الثقة',
            r'حوالي\s*(\d+)%',
            r'(\d+)%'
        ]
        for pattern in confidence_patterns:
            match = re.search(pattern, raw)
            if match:
                try:
                    ml_confidence = float(match.group(1))
                    break
                except:
                    pass
        
        # Try to extract questionnaire data from conversation history
        if not questionnaire_inputs and ml_result:
            questionnaire_inputs = extract_questionnaire_from_history(state)
    
    # Clean technical lines from the visible content
    cleaned_lines = []
    for line in raw.splitlines():
        if ("INITIAL_ASSESSMENT_RESULT:" in line) or ("CONFIDENCE:" in line) or ("QUESTIONNAIRE:" in line):
            continue
        cleaned_lines.append(line)
    cleaned_content = "\n".join(cleaned_lines).strip()
    
    updates = {}
    if ml_result is not None:
        updates["ml_result"] = ml_result
    if ml_confidence is not None:
        updates["ml_confidence"] = ml_confidence
    if questionnaire_inputs:
        updates["questionnaire_inputs"] = questionnaire_inputs
    
    final_message = AIMessage(content=cleaned_content or (ml_result or ""))
    updates["messages"] = [final_message]
    
    return updates

def reports_agent(state: GraphState):
    """Dedicated multimodal reports interpreter agent (GPT-4o)."""
    file_paths = state.get("report_file_paths") or []
    lang = state["lang"]
    interpretation = interpret_reports_with_gpt4o(file_paths, lang)
    text_context = build_reports_text_context(file_paths)
    final_message = AIMessage(content=interpretation)
    
    # Save text context for follow-up Q&A rounds and clear file paths
    return {
        "messages": [final_message],
        "interpretation_result": interpretation,
        "reports_text_context": text_context,
        "report_file_paths": None,  # Clear the file paths
    }

def auto_analyze_xray(state: GraphState):
    """Automatically runs X-ray analysis when an uploaded image path is present in state."""
    print("--- Auto analyzing X-ray ---")
    image_path = state.get("uploaded_image_path")
    print(f"Image path from state: {image_path}")
    
    if not image_path:
        print("No image path found, returning empty state")
        return {}
    
    try:
        print(f"Calling analyze_xray_image with path: {image_path}")
        tool_output = analyze_xray_image.invoke({"image_path": image_path})
        print(f"Tool output received: {tool_output[:200] if isinstance(tool_output, str) else str(tool_output)[:200]}...")
    except Exception as e:
        print(f"Auto X-ray analysis failed: {e}")
        import traceback
        traceback.print_exc()
        return {"xray_result": "Error", "xray_confidence": 0.0, "annotated_image_path": None}
    
    # Parse tool output
    xray_result, xray_confidence, annotated_image_path = "Error", 0.0, None
    if isinstance(tool_output, str) and '|' in tool_output and ':' in tool_output:
        parts = {p.split(':', 1)[0]: p.split(':', 1)[1] for p in tool_output.split('|')}
        xray_result = parts.get("XRAY_RESULT", "Error")
        try:
            xray_confidence = float(parts.get("CONFIDENCE", 0.0))
        except Exception:
            xray_confidence = 0.0
        annotated_image_path = parts.get("ANNOTATED_IMAGE_PATH")
        if annotated_image_path == 'None':
            annotated_image_path = None
        
        print(f"Successfully parsed tool output:")
        print(f"  Result: {xray_result}")
        print(f"  Confidence: {xray_confidence}")
        print(f"  Annotated image path: {annotated_image_path}")
    else:
        print(f"Could not parse tool output: {tool_output}")
    
    print(f"Auto X-ray State: result={xray_result}, conf={xray_confidence}")
    result = {"xray_result": xray_result, "xray_confidence": xray_confidence, "annotated_image_path": annotated_image_path}
    print(f"Returning state update: {result}")
    return result

def generate_ml_report(state: GraphState):
    """Generates the final summary message after only the ml has been analyzed."""
    # Simplified approach to avoid event loop issues
    import asyncio
    import nest_asyncio
    
    try:
        # Apply nest_asyncio to allow nested event loops
        nest_asyncio.apply()
        
        # Create a new event loop for this operation
        loop = asyncio.new_event_loop()
        asyncio.set_event_loop(loop)
        
        try:
            interpretation = loop.run_until_complete(interpret_ml_results(
                ml_result=state["ml_result"], 
                ml_confidence=state["ml_confidence"],
                lang=state["lang"],
            ))
            print(f"ML interpretation received: {interpretation[:100]}...")
        finally:
            loop.close()
            
    except ImportError:
        # If nest_asyncio is not available, use a simpler approach
        print("nest_asyncio not available, using fallback approach...")
        ml_conf = state.get('ml_confidence')
        conf_str = f"{ml_conf:.1f}%" if ml_conf is not None else "N/A"
        interpretation = f"ML assessment completed. Result: {state.get('ml_result', 'Unknown')}, Confidence: {conf_str}. Please consult your doctor for detailed interpretation."
    except Exception as e:
        print(f"Error in async ML interpretation: {e}")
        ml_conf = state.get('ml_confidence')
        conf_str = f"{ml_conf:.1f}%" if ml_conf is not None else "N/A"
        interpretation = f"ML assessment completed. Result: {state.get('ml_result', 'Unknown')}, Confidence: {conf_str}. Please consult your doctor for detailed interpretation."
    
    final_message = AIMessage(content=interpretation)
    return {"messages": [final_message]}

def generate_xray_report(state: GraphState):
    """
    Generates the final summary message after the X-ray has been analyzed
    and clears the uploaded image path to prevent re-analysis.
    """
    print("--- Generating X-ray report ---")
    print(f"State keys: {list(state.keys())}")
    print(f"X-ray result: {state.get('xray_result')}")
    print(f"X-ray confidence: {state.get('xray_confidence')}")
    print(f"Language: {state.get('lang')}")
    
    try:
        print("Calling interpret_xray_results...")
        
        # Simplified approach to avoid event loop issues
        import asyncio
        import nest_asyncio
        
        try:
            # Apply nest_asyncio to allow nested event loops
            nest_asyncio.apply()
            
            # Create a new event loop for this operation
            loop = asyncio.new_event_loop()
            asyncio.set_event_loop(loop)
            
            try:
                interpretation = loop.run_until_complete(interpret_xray_results(
                    xray_result=state["xray_result"], 
                    xray_confidence=state["xray_confidence"],
                    lang=state["lang"],
                ))
                print(f"Interpretation received: {interpretation[:100]}...")
            finally:
                loop.close()
                
        except ImportError:
            # If nest_asyncio is not available, use a simpler approach
            print("nest_asyncio not available, using fallback approach...")
            xray_conf = state.get('xray_confidence')
            conf_str = f"{xray_conf:.1f}%" if xray_conf is not None else "N/A"
            interpretation = f"X-ray analysis completed. Result: {state.get('xray_result', 'Unknown')}, Confidence: {conf_str}. Please consult your doctor for detailed interpretation."
        except Exception as e:
            print(f"Error in async interpretation: {e}")
            xray_conf = state.get('xray_confidence')
            conf_str = f"{xray_conf:.1f}%" if xray_conf is not None else "N/A"
            interpretation = f"X-ray analysis completed. Result: {state.get('xray_result', 'Unknown')}, Confidence: {conf_str}. Please consult your doctor for detailed interpretation."
        
        final_message = AIMessage(content=interpretation)
        print("AIMessage created successfully")
        
        # Clear the image path to prevent re-triggering the analysis
        result = {"messages": [final_message], "uploaded_image_path": None}
        print(f"Returning result with {len(result['messages'])} messages")
        return result
        
    except Exception as e:
        print(f"Error in generate_xray_report: {e}")
        import traceback
        traceback.print_exc()
        
        # Fallback: create a basic message
        xray_conf = state.get('xray_confidence')
        conf_str = f"{xray_conf:.1f}%" if xray_conf is not None else "N/A"
        fallback_message = f"X-ray analysis completed. Result: {state.get('xray_result', 'Unknown')}, Confidence: {conf_str}. Please consult your doctor for detailed interpretation."
        final_message = AIMessage(content=fallback_message)
        return {"messages": [final_message], "uploaded_image_path": None}

def process_interpretation_result(state: GraphState):
    """Parses the output of the interpretation tool and updates the state."""
    last_message = state["messages"][-1]
    assert isinstance(last_message, ToolMessage)
    tool_output = last_message.content
    if 'INTERPRETATION_RESULT:' in tool_output:
        interpretation = tool_output.replace("INTERPRETATION_RESULT:", "").strip()
    else:
        interpretation = "Error processing interpretation."
    
    # Create a new AIMessage with the interpretation to show to the user
    final_message = AIMessage(content=interpretation)
    
    return {"messages": [final_message], "interpretation_result": interpretation}

def process_xray_analysis_result(state: GraphState):
    """Parses the output of the X-ray analysis tool and updates the state."""
    print("--- Processing X-ray analysis result ---")
    last_message = state["messages"][-1]
    print(f"Last message type: {type(last_message)}")
    
    assert isinstance(last_message, ToolMessage)
    tool_output = last_message.content
    print(f"Tool output: {tool_output[:200]}...")
    
    if '|' in tool_output and ':' in tool_output:
        xray_parts = {p.split(':', 1)[0]: p.split(':', 1)[1] for p in tool_output.split('|')}
        xray_result = xray_parts.get("XRAY_RESULT", "Error")
        xray_confidence = float(xray_parts.get("CONFIDENCE", 0.0))
        annotated_image_path = xray_parts.get("ANNOTATED_IMAGE_PATH")
        if annotated_image_path == 'None': annotated_image_path = None
        
        print(f"Parsed X-ray parts:")
        print(f"  Result: {xray_result}")
        print(f"  Confidence: {xray_confidence}")
        print(f"  Annotated image path: {annotated_image_path}")
    else:
        xray_result, xray_confidence, annotated_image_path = "Error", 0.0, None
        print(f"Could not parse tool output, using defaults: {xray_result}, {xray_confidence}")
    
    print(f"Updated State with X-ray Result: {xray_result}")
    result = {"xray_result": xray_result, "xray_confidence": xray_confidence, "annotated_image_path": annotated_image_path}
    print(f"Returning state update: {result}")
    return result

# 3. DEFINE THE EDGES (ROUTING LOGIC)
def route_after_agent(state: GraphState):
    """Routes to tools or ends the turn."""
    last = state["messages"][-1]
    if isinstance(last, AIMessage) and last.tool_calls:
        return "tools"
    # Route to initial assessment parser if the agent embedded a technical line
    if isinstance(last, AIMessage):
        content = last.content if isinstance(last.content, str) else str(last.content)
        if "INITIAL_ASSESSMENT_RESULT:" in content:
            return "generate_ml_report"
        # Also check for Arabic assessment patterns
        if state.get("lang") == "ar":
            if ("النتيجة" in content and ("سلبية" in content or "إيجابية" in content)) or \
               ("النتيجة الأولية" in content) or \
               ("Negative" in content or "Positive" in content):
                # Check if we have enough conversation to make an assessment
                messages = state.get("messages", [])
                # Count questions asked (typically need at least 5 for full assessment)
                ai_questions = sum(1 for msg in messages if isinstance(msg, AIMessage) and "?" in str(msg.content))
                if ai_questions >= 4:  # After asking about the main 5 questions
                    return "process_initial_assessment"
    return END

def entry_node(state: GraphState):
    """No-op entry node to enable conditional routing based on provided inputs."""
    print("--- Entry node ---")
    print(f"Entry node state keys: {list(state.keys())}")
    print(f"Entry node messages count: {len(state.get('messages', []))}")
    print(f"Entry node uploaded_image_path: {state.get('uploaded_image_path')}")
    print(f"Entry node report_file_paths: {state.get('report_file_paths')}")
    print(f"Entry node lang: {state.get('lang')}")
    return {}

def route_from_entry(state: GraphState):
    """Route to appropriate handler based on input type - file uploads ALWAYS take priority."""
    print("--- Route from entry ---")
    print(f"State keys: {list(state.keys())}")
    print(f"Messages count: {len(state.get('messages', []))}")
    print(f"Uploaded image path: {state.get('uploaded_image_path')}")
    print(f"Report file paths: {state.get('report_file_paths')}")
    print(f"Existing interpretation result: {bool(state.get('interpretation_result'))}")
    print(f"Existing xray result: {bool(state.get('xray_result'))}")
    
    # ABSOLUTE PRIORITY: File uploads ALWAYS take precedence regardless of conversation state
    # This ensures users can upload files at any point in the conversation
    if state.get("uploaded_image_path"):
        print("🎯 PRIORITY ROUTE: auto_xray due to uploaded image path")
        return "auto_xray"
    
    if state.get("report_file_paths"):
        print("🎯 PRIORITY ROUTE: reports_agent due to report files")
        return "reports_agent"
    
    # FALLBACK: Check if the latest message contains file paths (legacy support)
    if state["messages"] and isinstance(state["messages"][-1], HumanMessage):
        last_message_content = state["messages"][-1].content
        print(f"Last message content: {last_message_content[:100]}...")
        
        if isinstance(last_message_content, str):
            # Check for various image path patterns
            image_indicators = ["temp_upload", "/tmp/", "annotated_images/", ".jpg", ".png", ".jpeg"]
            if any(indicator in last_message_content for indicator in image_indicators):
                print("🎯 FALLBACK ROUTE: auto_xray due to image path in message")
                return "auto_xray"
    
    # DEFAULT: Route to conversational agent for regular chat
    print("📝 DEFAULT ROUTE: conversational agent")
    return "agent"

def route_after_tools(state: GraphState):
    """Routes to the correct result processing node based on which tool was called."""
    last_message = state["messages"][-1]
    assert isinstance(last_message, ToolMessage)
    
    ai_message = next(msg for msg in reversed(state['messages']) if isinstance(msg, AIMessage) and msg.tool_calls)
    tool_call_id = last_message.tool_call_id
    tool_call = next(tc for tc in ai_message.tool_calls if tc['id'] == tool_call_id)
    tool_name = tool_call['name']
    
    print(f"Routing after tool '{tool_name}' execution.")
    if tool_name == "analyze_xray_image":
        return "process_xray_analysis"
    elif tool_name == "interpret_medical_reports":
        return "process_interpretation"
    return END

def route_after_reports_agent(state: GraphState):
    """After processing reports, continue to conversational agent for follow-up questions."""
    return "agent"

# 4. BUILD THE GRAPH
workflow = StateGraph(GraphState)

# Add nodes
workflow.add_node("agent", call_agent)
workflow.add_node("tools", tool_node)
workflow.add_node("reports_agent", reports_agent)
workflow.add_node("auto_xray", auto_analyze_xray)
workflow.add_node("entry", entry_node)
workflow.add_node("process_initial_assessment", process_initial_assessment_from_agent)
workflow.add_node("process_xray_analysis", process_xray_analysis_result)
workflow.add_node("process_interpretation", process_interpretation_result)
workflow.add_node("generate_ml_report", generate_ml_report)
workflow.add_node("generate_xray_report", generate_xray_report)

# Set entry point
workflow.set_entry_point("entry")

# Add conditional edges
workflow.add_conditional_edges("entry", route_from_entry, {
    "agent": "agent", 
    "reports_agent": "reports_agent", 
    "auto_xray": "auto_xray"
})

workflow.add_conditional_edges("agent", route_after_agent, {
    "tools": "tools", 
    "generate_ml_report": "generate_ml_report", 
    END: END
})

workflow.add_conditional_edges("tools", route_after_tools, {
    "process_xray_analysis": "process_xray_analysis",
    "process_interpretation": "process_interpretation",
    END: END,
})

# Add direct edges
workflow.add_edge("process_initial_assessment", "generate_ml_report")
workflow.add_edge("process_xray_analysis", "generate_xray_report")
workflow.add_edge("process_interpretation", "agent")
workflow.add_edge("reports_agent", "agent")
workflow.add_edge("auto_xray", "generate_xray_report")
workflow.add_edge("generate_ml_report", END)  # End after ML assessment (user can start new conversation)
workflow.add_edge("generate_xray_report", END)  # End after X-ray analysis (user can start new conversation)

# --- COMPILE THE GRAPH WITH CHECKPOINTER ---
checkpointer = MemorySaver()
app = workflow.compile(checkpointer=checkpointer)<|MERGE_RESOLUTION|>--- conflicted
+++ resolved
@@ -21,8 +21,6 @@
 tools = [analyze_xray_image, interpret_medical_reports]
 tool_node = ToolNode(tools)
 
-# --- Agent Prompt ---
-<<<<<<< HEAD
 system_prompt_template = """
 You are a calm, empathetic, and reassuring doctor speaking {language}. Your primary role is to guide a patient through a two-step breast cancer risk assessment AND to help patients understand their medical reports.
 
@@ -158,70 +156,7 @@
         questionnaire["fatigue"] = "yes"
     
     return questionnaire
-
-=======
-# FIX #1: Added a clear instruction for the agent to review the history
-# and check if it has all the information needed before asking a new question.
-system_prompt_template_en = """
-You are a calm, empathetic, and reassuring doctor speaking {language}. Your primary role is to guide a patient through a two-step breast cancer risk assessment.
-
-**Your Persona:**
-- **Warm & Welcoming:** Start with a kind greeting.
-- **Conversational & Focused:** Ask ONE question at a time.
-- **Empathetic & Clear:** Acknowledge the user's answers and explain things simply.
-
-**Your Process & Tool Use:**
-1.  **Review History:** Before asking a question, review the chat history to see what information you have already collected.
-2.  **Step 1: Gather Data for `predict_breast_cancer_risk`:**
-    Your first job is to collect the following 7 pieces of information. Ask one question at a time until you have all of them:
-    - `relative_diagnosis_age`
-    - `family_history_breast_cancer` (yes/no)
-    - `recent_weight_loss` (yes/no)
-    - `previous_breast_conditions` (yes/no)
-    - `symptom_duration_days`
-    - `fatigue` (yes/no)
-    - `breastfeeding_months`
-    Once you have confirmed from the history that you have answers for all 7, you **MUST** call the `predict_breast_cancer_risk` tool immediately. Do not ask again for information you already have.
-
-3.  **Step 2: Request & Analyze X-ray:**
-    After the first tool call, you **MUST** ask the user to upload their X-ray image. When they provide an image path (the input will contain 'Here is the X-ray image'), you **MUST** call the `analyze_xray_image` tool immediately.
-
-**CRITICAL RULES:**
-- You **MUST** call the tools when their required information is available. This is not optional.
-- Ask only one question at a time.
-- Do not make up results. Rely *only* on the tool outputs.
-"""
-system_prompt_template_ar = """
-إنتي دكتورة لطيفة ومتفهمة وطمأنينة وبتتكلمي باللهجة المصرية الرقيقة. دورك الأساسي إنك تساعدي المريضة في تقييم مخاطر الإصابة بسرطان الثدي من خلال خطوتين مهمين.
-
-**شخصيتك:**
-- **حنونة ومرحبة:** ابدئي بتحية دافية وكلام لطيف.
-- **صبورة ومتأنية:** اسألي سؤال واحد بس في كل مرة بهدوء.
-- **متفهمة وواضحة:** اتقبلي إجابات المريضة بحنان واشرحيلها الأمور ببساطة ورقة.
-
-**طريقة عملك واستخدام الأدوات:**
-1.  **مراجعة المحادثات اللي فاتت:** قبل ما تسألي أي سؤال، شوفي إيه اللي اتكلمتوا فيه قبل كده عشان متكرريش الأسئلة.
-2.  **الخطوة الأولى: جمع المعلومات لأداة `predict_breast_cancer_risk`:**
-    مهمتك الأولى إنك تجمعي المعلومات السبعة دي. اسألي سؤال واحد في كل مرة بلطف لحد ما تاخدي الإجابات كلها:
-    ### - `relative_diagnosis_age` (عمر المريضة لما اتشخص حد من أهلها)
-    ### - `family_history_breast_cancer` (في حد من العيلة اتصاب بسرطان الثدي قبل كده - أيوة/لأ)
-    ### - `recent_weight_loss` (نزل وزنك مؤخراً - أيوة/لأ)
-    ### - `previous_breast_conditions` (كان عندك مشاكل في الثدي قبل كده - أيوة/لأ)
-    ### - `symptom_duration_days` (الأعراض ظهرت من كام يوم)
-    ### - `fatigue` (حاسة بتعب وإرهاق - أيوة/لأ)
-    ### - `breastfeeding_months` (رضعتي طبيعي كام شهر)
-    لما تتأكدي إن عندك إجابات الأسئلة السبعة دي، **لازم** تستدعي أداة `predict_breast_cancer_risk` في الحال. متسأليش تاني على حاجة إنتي عارفاها خلاص.
-
-3.  **الخطوة التانية: طلب وتحليل صورة الأشعة:**
-    بعد ما تستدعي الأداة الأولى، **لازم** تطلبي من المريضة ترفع صورة الأشعة السينية بتاعتها. ولما تديكي مسار الصورة (الإدخال هيكون فيه 'Here is the X-ray image')، **لازم** تستدعي أداة `analyze_xray_image` في الحال.
-
-**قواعد مهمة جداً:**
-- **لازم** تستدعي الأدوات لما المعلومات المطلوبة تكون متاحة. ده مش اختياري.
-- اسألي سؤال واحد بس في كل مرة بحنان وصبر.
-- متخترعيش نتائج. اعتمدي *بس* على اللي بتطلعه الأدوات.
-- استخدمي كلمات رقيقة ومطمئنة زي "حبيبتي"، "عزيزتي"، "متقلقيش" لما تتكلمي مع المريضة.
-"""
->>>>>>> 2a9a15f8
+  
 # 1. DEFINE THE GRAPH STATE
 class GraphState(TypedDict):
     """Represents the state of our graph."""
@@ -243,7 +178,7 @@
     """The primary agent node that drives the conversation."""
                                             
     lang = state['lang']
-<<<<<<< HEAD
+
     ml_result = state.get('ml_result', 'Not yet available')
     has_reports = "Yes" if state.get("interpretation_result") else "No"
     has_xray = "Yes" if state.get("xray_result") else "No"
@@ -265,13 +200,7 @@
     if reports_context:
         formatted_prompt = formatted_prompt + "\n\n[Reports Context for Q&A]\n" + reports_context
     
-=======
-    if lang == 'ar':                                            
-        system_prompt = system_prompt_template_ar               
-    else:                                                       
-        system_prompt = system_prompt_template_en    
-
->>>>>>> 2a9a15f8
+
     prompt = ChatPromptTemplate.from_messages([
         ("system", system_prompt),
         MessagesPlaceholder(variable_name="messages"),
